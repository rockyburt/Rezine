--- conflicted
+++ resolved
@@ -1,312 +1,307 @@
-# -*- coding: utf-8 -*-
-"""
-    zine.notifications
-    ~~~~~~~~~~~~~~~~~~
-
-    This module implements an extensible notification system.  Plugins can
-    provide different kinds of notification systems (like email, jabber etc.)
-
-    Each user can subscribe to different kinds of events.  The general design
-    is inspired by Growl.
-
-    :copyright: (c) 2009 by the Zine Team, see AUTHORS for more details.
-    :license: BSD, see LICENSE for more details.
-"""
-from datetime import datetime
-from urlparse import urlsplit
-
-from werkzeug import url_unquote
-
-from zine.models import NotificationSubscription, User
-<<<<<<< HEAD
-from zine.application import get_application, render_template
-from zine.utils.zeml import parse_zeml, escape
-=======
-from zine.application import get_application, get_request, render_template
-from zine.privileges import BLOG_ADMIN, ENTER_ACCOUNT_PANEL, MODERATE_COMMENTS,\
-     MODERATE_OWN_PAGES, MODERATE_OWN_ENTRIES
-from zine.utils.zeml import parse_zeml, escape, Textifier
->>>>>>> 3cac90eb
-from zine.utils.mail import send_email
-from zine.i18n import lazy_gettext, _
-
-
-__all__ = ['DEFAULT_NOTIFICATION_TYPES', 'NotificationType']
-
-DEFAULT_NOTIFICATION_TYPES = {}
-
-
-def send_notification(type, message):
-    """Convenience function.  Get the application object and deliver the
-    notification to it's NotificationManager.
-
-    The message must be a valid ZEML formatted message.  The following
-    top-level elements are available for marking up the message:
-
-    title
-        The title of the notification.  Some systems may only transmit this
-        part of the message.
-
-    summary
-        An optional quick summary.  If the text is short enough it can be
-        omitted and the system will try to transmit the longtext in that
-        case.  The upper limit for the summary should be around 100 chars.
-
-    details
-        If given this may either contain a paragraph with textual information
-        or an ordered or unordered list of text or links.  The general markup
-        rules apply.
-
-    longtext
-        The full text of this notification.  May contain some formattings.
-
-    actions
-        If given this may contain an unordered list of action links.  These
-        links may be transmitted together with the notification.
-
-    Additionally if there is an associated page with the notification,
-    somewhere should be a link element with a "selflink" class.  This can be
-    embedded in the longtext or actions (but any other element too).
-
-    Example markup::
-
-        <title>New comment on "Foo bar baz"</title>
-        <summary>Mr. Miracle wrote a new comment: "This is awesome."</summary>
-        <details>
-          <ul>
-            <li><a href="http://miracle.invalid/">Mr. Miracle</a>
-            <li><a href="mailto:mr@miracle.invalid">E-Mail</a>
-          </ul>
-        </details>
-        <longtext>
-          <p>This is awesome.  Keep it up!
-          <p>Love your work
-        </longtext>
-        <actions>
-          <ul>
-            <li><a href="http://.../link" class="selflink">all comments</a>
-            <li><a href="http://.../?action=delete">delete it</a>
-            <li><a href="http://.../?action=approve">approve it</a>
-          </ul>
-        </actions>
-
-    Example plaintext rendering (e-mail)::
-
-        Subject: New comment on "Foo bar baz"
-
-        Mr. Miracle             http://miracle.invalid/
-        E-Mail                  mr@mircale.invalid
-
-        > This is awesome.   Keep it up!
-        > Love your work.
-
-        Actions:
-          - delete it           http://.../?action=delete
-          - approve it          http://.../?action=approve
-
-    Example IM notification rendering (jabber)::
-
-        New comment on "Foo bar baz."  Mr. Miracle wrote anew comment:
-        "This is awesome".  http://.../link
-    """
-    get_application().notification_manager.send(Notification(type, message))
-
-
-def send_notification_template(type, template_name, **context):
-    """Like `send_notification` but renders a template instead."""
-    notification = render_template(template_name, **context)
-    send_notification(type, notification)
-
-
-class NotificationType(object):
-    """There are different kinds of notifications. E.g. you want to
-    send a special type of notification after a comment is saved.
-    """
-
-    def __init__(self, name, description, privileges):
-        self.name = name
-        self.description = description
-        self.privileges = privileges
-
-    def __repr__(self):
-        return '<%s %r>' % (self.__class__.__name__, self.name)
-
-
-class Notification(object):
-    """A notification that can be sent to a user. It contains a message.
-    The message is a zeml construct.
-    """
-
-    def __init__(self, id, message):
-        self.message = parse_zeml(message, 'system')
-        self.id = id
-        self.sent_date = datetime.utcnow()
-
-    @property
-    def self_link(self):
-        link = self.message.query('a[class~=selflink]').first
-        if link is not None:
-            return link.attributes.get('href')
-
-    title = property(lambda x: x.message.query('/title').first)
-    details = property(lambda x: x.message.query('/details').first)
-    actions = property(lambda x: x.message.query('/actions').first)
-    summary = property(lambda x: x.message.query('/summary').first)
-    longtext = property(lambda x: x.message.query('/longtext').first)
-
-
-class NotificationSystem(object):
-    """Use this as a base class for specific notification systems such as
-    `JabberNotificationSystem` or `EmailNotificationSystem`.
-
-    The class must implement a method `send` that receives a notification
-    object and a user object as parameter and then sends the message via
-    the specific system.  The plugin is itself responsible for extracting the
-    information necessary to send the message from the user object.  (Like
-    extracting the email address).
-    """
-
-    def __init__(self, app):
-        self.app = app
-
-    #: subclasses have to overrides this as class attributes.
-    name = None
-    key = None
-
-    def send(self, user, notification):
-        raise NotImplementedError()
-
-
-class EMailNotificationSystem(NotificationSystem):
-    """Sends notifications to user via E-Mail."""
-
-    key = 'email'
-    name = lazy_gettext(u'E-Mail')
-
-    def send(self, user, notification):
-        title = u'[%s] %s' % (
-            self.app.cfg['blog_title'],
-            notification.title.to_text()
-        )
-        text = self.mail_from_notification(notification)
-        send_email(title, text, [user.email])
-
-    def unquote_link(self, link):
-        """Unquotes some kinds of links.  For example mailto:foo links are
-        stripped and properly unquoted because the mails we write are in
-        plain text and nobody is interested in URLs there.
-        """
-        scheme, netloc, path = urlsplit(link)[:3]
-        if scheme == 'mailto':
-            return url_unquote(path)
-        return link
-
-    def collect_list_details(self, container):
-        """Returns the information collected from a single detail list item."""
-        for item in container.children:
-            if len(item.children) == 1 and item.children[0].name == 'a':
-                link = item.children[0]
-                href = link.attributes.get('href')
-                yield dict(text=link.to_text(simple=True),
-                           link=self.unquote_link(href), is_textual=False)
-            else:
-                yield dict(text=item.to_text(multiline=False),
-                           link=None, is_textual=True)
-
-
-    def find_details(self, container):
-        # no container given, nothing can be found
-        if container is None or not container.children:
-            return []
-
-        result = []
-        for child in container.children:
-            if child.name in ('ul', 'ol'):
-                result.extend(self.collect_list_details(child))
-            elif child.name == 'p':
-                result.extend(dict(text=child.to_text(),
-                                   link=None, is_textual=True))
-        return result
-
-    def find_actions(self, container):
-        if not container:
-            return []
-        ul = container.query('/ul').first
-        if not ul:
-            return []
-        return list(self.collect_list_details(ul))
-
-    def mail_from_notification(self, message):
-        title = message.title.to_text()
-        details = self.find_details(message.details)
-        longtext = message.longtext.to_text(collect_urls=True,
-                                            initial_indent=2)
-        actions = self.find_actions(message.actions)
-        return render_template('notifications/email.txt', title=title,
-                               details=details, longtext=longtext,
-                               actions=actions)
-
-
-class NotificationManager(object):
-    """The NotificationManager is informed about new notifications by the
-    send_notification function. It then decides to which notification
-    plugins the notification is handed over by looking up a database table
-    in the form:
-
-        user_id  | notification_system | notification id
-        ---------+---------------------+--------------------------
-        1        | jabber              | NEW_COMMENT
-        1        | email               | ZINE_UPGRADE_AVAILABLE
-        1        | sms                 | SERVER_EXPLODED
-
-    The NotificationManager also assures that only users interested in
-    a particular type of notifications receive a message.
-    """
-
-    def __init__(self):
-        self.systems = {}
-        self.notification_types = DEFAULT_NOTIFICATION_TYPES.copy()
-
-    def send(self, notification):
-        # given the type of the notification, check what users want that
-        # notification; via what system and call the according
-        # notification system in order to finally deliver the message
-        subscriptions = NotificationSubscription.query \
-            .filter_by(notification_id=notification.id.name).all()
-
-        for subscription in subscriptions:
-            system = self.systems.get(subscription.notification_system)
-            if system is not None:
-                system.send(subscription.user, notification)
-
-    def types(self, user=None):
-        if not user:
-            user = get_request().user
-        for notification in self.notification_types.itervalues():
-            if user.has_privilege(notification.privileges):
-                yield notification
-
-    def add_notification_type(self, notification):
-        self.notification_types[type.name] = type
-
-
-def _register(name, description, privileges=ENTER_ACCOUNT_PANEL):
-    """Register a new builtin type of notifications."""
-    nottype = NotificationType(name, description, privileges)
-    DEFAULT_NOTIFICATION_TYPES[name] = nottype
-    globals()[name] = nottype
-    __all__.append(name)
-
-
-_register('NEW_COMMENT',
-          lazy_gettext(u'When a new comment is received.'))
-_register('COMMENT_REQUIRES_MODERATION',
-          lazy_gettext(u'When a comment requires moderation.'),
-          (MODERATE_OWN_PAGES | MODERATE_OWN_ENTRIES | MODERATE_COMMENTS))
-_register('SECURITY_ALERT',
-          lazy_gettext(u'When Zine found an urgent security alarm.'),
-          BLOG_ADMIN)
-
-
-DEFAULT_NOTIFICATION_SYSTEMS = [EMailNotificationSystem]
-del _register
+# -*- coding: utf-8 -*-
+"""
+    zine.notifications
+    ~~~~~~~~~~~~~~~~~~
+
+    This module implements an extensible notification system.  Plugins can
+    provide different kinds of notification systems (like email, jabber etc.)
+
+    Each user can subscribe to different kinds of events.  The general design
+    is inspired by Growl.
+
+    :copyright: (c) 2009 by the Zine Team, see AUTHORS for more details.
+    :license: BSD, see LICENSE for more details.
+"""
+from datetime import datetime
+from urlparse import urlsplit
+
+from werkzeug import url_unquote
+
+from zine.models import NotificationSubscription, User
+from zine.application import get_application, get_request, render_template
+from zine.privileges import BLOG_ADMIN, ENTER_ACCOUNT_PANEL, MODERATE_COMMENTS,\
+     MODERATE_OWN_PAGES, MODERATE_OWN_ENTRIES
+from zine.utils.zeml import parse_zeml, escape
+from zine.utils.mail import send_email
+from zine.i18n import lazy_gettext, _
+
+
+__all__ = ['DEFAULT_NOTIFICATION_TYPES', 'NotificationType']
+
+DEFAULT_NOTIFICATION_TYPES = {}
+
+
+def send_notification(type, message):
+    """Convenience function.  Get the application object and deliver the
+    notification to it's NotificationManager.
+
+    The message must be a valid ZEML formatted message.  The following
+    top-level elements are available for marking up the message:
+
+    title
+        The title of the notification.  Some systems may only transmit this
+        part of the message.
+
+    summary
+        An optional quick summary.  If the text is short enough it can be
+        omitted and the system will try to transmit the longtext in that
+        case.  The upper limit for the summary should be around 100 chars.
+
+    details
+        If given this may either contain a paragraph with textual information
+        or an ordered or unordered list of text or links.  The general markup
+        rules apply.
+
+    longtext
+        The full text of this notification.  May contain some formattings.
+
+    actions
+        If given this may contain an unordered list of action links.  These
+        links may be transmitted together with the notification.
+
+    Additionally if there is an associated page with the notification,
+    somewhere should be a link element with a "selflink" class.  This can be
+    embedded in the longtext or actions (but any other element too).
+
+    Example markup::
+
+        <title>New comment on "Foo bar baz"</title>
+        <summary>Mr. Miracle wrote a new comment: "This is awesome."</summary>
+        <details>
+          <ul>
+            <li><a href="http://miracle.invalid/">Mr. Miracle</a>
+            <li><a href="mailto:mr@miracle.invalid">E-Mail</a>
+          </ul>
+        </details>
+        <longtext>
+          <p>This is awesome.  Keep it up!
+          <p>Love your work
+        </longtext>
+        <actions>
+          <ul>
+            <li><a href="http://.../link" class="selflink">all comments</a>
+            <li><a href="http://.../?action=delete">delete it</a>
+            <li><a href="http://.../?action=approve">approve it</a>
+          </ul>
+        </actions>
+
+    Example plaintext rendering (e-mail)::
+
+        Subject: New comment on "Foo bar baz"
+
+        Mr. Miracle             http://miracle.invalid/
+        E-Mail                  mr@mircale.invalid
+
+        > This is awesome.   Keep it up!
+        > Love your work.
+
+        Actions:
+          - delete it           http://.../?action=delete
+          - approve it          http://.../?action=approve
+
+    Example IM notification rendering (jabber)::
+
+        New comment on "Foo bar baz."  Mr. Miracle wrote anew comment:
+        "This is awesome".  http://.../link
+    """
+    get_application().notification_manager.send(Notification(type, message))
+
+
+def send_notification_template(type, template_name, **context):
+    """Like `send_notification` but renders a template instead."""
+    notification = render_template(template_name, **context)
+    send_notification(type, notification)
+
+
+class NotificationType(object):
+    """There are different kinds of notifications. E.g. you want to
+    send a special type of notification after a comment is saved.
+    """
+
+    def __init__(self, name, description, privileges):
+        self.name = name
+        self.description = description
+        self.privileges = privileges
+
+    def __repr__(self):
+        return '<%s %r>' % (self.__class__.__name__, self.name)
+
+
+class Notification(object):
+    """A notification that can be sent to a user. It contains a message.
+    The message is a zeml construct.
+    """
+
+    def __init__(self, id, message):
+        self.message = parse_zeml(message, 'system')
+        self.id = id
+        self.sent_date = datetime.utcnow()
+
+    @property
+    def self_link(self):
+        link = self.message.query('a[class~=selflink]').first
+        if link is not None:
+            return link.attributes.get('href')
+
+    title = property(lambda x: x.message.query('/title').first)
+    details = property(lambda x: x.message.query('/details').first)
+    actions = property(lambda x: x.message.query('/actions').first)
+    summary = property(lambda x: x.message.query('/summary').first)
+    longtext = property(lambda x: x.message.query('/longtext').first)
+
+
+class NotificationSystem(object):
+    """Use this as a base class for specific notification systems such as
+    `JabberNotificationSystem` or `EmailNotificationSystem`.
+
+    The class must implement a method `send` that receives a notification
+    object and a user object as parameter and then sends the message via
+    the specific system.  The plugin is itself responsible for extracting the
+    information necessary to send the message from the user object.  (Like
+    extracting the email address).
+    """
+
+    def __init__(self, app):
+        self.app = app
+
+    #: subclasses have to overrides this as class attributes.
+    name = None
+    key = None
+
+    def send(self, user, notification):
+        raise NotImplementedError()
+
+
+class EMailNotificationSystem(NotificationSystem):
+    """Sends notifications to user via E-Mail."""
+
+    key = 'email'
+    name = lazy_gettext(u'E-Mail')
+
+    def send(self, user, notification):
+        title = u'[%s] %s' % (
+            self.app.cfg['blog_title'],
+            notification.title.to_text()
+        )
+        text = self.mail_from_notification(notification)
+        send_email(title, text, [user.email])
+
+    def unquote_link(self, link):
+        """Unquotes some kinds of links.  For example mailto:foo links are
+        stripped and properly unquoted because the mails we write are in
+        plain text and nobody is interested in URLs there.
+        """
+        scheme, netloc, path = urlsplit(link)[:3]
+        if scheme == 'mailto':
+            return url_unquote(path)
+        return link
+
+    def collect_list_details(self, container):
+        """Returns the information collected from a single detail list item."""
+        for item in container.children:
+            if len(item.children) == 1 and item.children[0].name == 'a':
+                link = item.children[0]
+                href = link.attributes.get('href')
+                yield dict(text=link.to_text(simple=True),
+                           link=self.unquote_link(href), is_textual=False)
+            else:
+                yield dict(text=item.to_text(multiline=False),
+                           link=None, is_textual=True)
+
+
+    def find_details(self, container):
+        # no container given, nothing can be found
+        if container is None or not container.children:
+            return []
+
+        result = []
+        for child in container.children:
+            if child.name in ('ul', 'ol'):
+                result.extend(self.collect_list_details(child))
+            elif child.name == 'p':
+                result.extend(dict(text=child.to_text(),
+                                   link=None, is_textual=True))
+        return result
+
+    def find_actions(self, container):
+        if not container:
+            return []
+        ul = container.query('/ul').first
+        if not ul:
+            return []
+        return list(self.collect_list_details(ul))
+
+    def mail_from_notification(self, message):
+        title = message.title.to_text()
+        details = self.find_details(message.details)
+        longtext = message.longtext.to_text(collect_urls=True,
+                                            initial_indent=2)
+        actions = self.find_actions(message.actions)
+        return render_template('notifications/email.txt', title=title,
+                               details=details, longtext=longtext,
+                               actions=actions)
+
+
+class NotificationManager(object):
+    """The NotificationManager is informed about new notifications by the
+    send_notification function. It then decides to which notification
+    plugins the notification is handed over by looking up a database table
+    in the form:
+
+        user_id  | notification_system | notification id
+        ---------+---------------------+--------------------------
+        1        | jabber              | NEW_COMMENT
+        1        | email               | ZINE_UPGRADE_AVAILABLE
+        1        | sms                 | SERVER_EXPLODED
+
+    The NotificationManager also assures that only users interested in
+    a particular type of notifications receive a message.
+    """
+
+    def __init__(self):
+        self.systems = {}
+        self.notification_types = DEFAULT_NOTIFICATION_TYPES.copy()
+
+    def send(self, notification):
+        # given the type of the notification, check what users want that
+        # notification; via what system and call the according
+        # notification system in order to finally deliver the message
+        subscriptions = NotificationSubscription.query \
+            .filter_by(notification_id=notification.id.name).all()
+
+        for subscription in subscriptions:
+            system = self.systems.get(subscription.notification_system)
+            if system is not None:
+                system.send(subscription.user, notification)
+
+    def types(self, user=None):
+        if not user:
+            user = get_request().user
+        for notification in self.notification_types.itervalues():
+            if user.has_privilege(notification.privileges):
+                yield notification
+
+    def add_notification_type(self, notification):
+        self.notification_types[type.name] = type
+
+
+def _register(name, description, privileges=ENTER_ACCOUNT_PANEL):
+    """Register a new builtin type of notifications."""
+    nottype = NotificationType(name, description, privileges)
+    DEFAULT_NOTIFICATION_TYPES[name] = nottype
+    globals()[name] = nottype
+    __all__.append(name)
+
+
+_register('NEW_COMMENT',
+          lazy_gettext(u'When a new comment is received.'))
+_register('COMMENT_REQUIRES_MODERATION',
+          lazy_gettext(u'When a comment requires moderation.'),
+          (MODERATE_OWN_PAGES | MODERATE_OWN_ENTRIES | MODERATE_COMMENTS))
+_register('SECURITY_ALERT',
+          lazy_gettext(u'When Zine found an urgent security alarm.'),
+          BLOG_ADMIN)
+
+
+DEFAULT_NOTIFICATION_SYSTEMS = [EMailNotificationSystem]
+del _register