# -*- coding: utf-8 -*-
"""
    zine.pingback
    ~~~~~~~~~~~~~

    This module implements the pingback API and a function to emit pingbacks
    to different blogs.  The implementation here is a `Pingback 1.0`_
    implementation, compatible to the Pingback specification by Ian Hickson.

    .. _Pingback 1.0: http://www.hixie.ch/specs/pingback/pingback-1.0

    Note that pingback support is implemented in the `Zine` core and
    can't be removed.  You can however disable it in the configuration if
    you want.  Plugins can hook into the pingback system by registering
    a callback for an URL endpoint using `app.add_pingback_endpoint` during
    the application setup.

    Important
    =========

    Due to a broken design for trackback we will *never* support trackbacks
    in the `Zine` core.  Neither do we handle incoming trackbacks, nor
    do we emit trackbacks.


    :copyright: (c) 2009 by the Zine Team, see AUTHORS for more details.
    :license: BSD, see LICENSE for more details.
"""
import re
from xmlrpclib import ServerProxy, Fault

from werkzeug.routing import RequestRedirect, NotFound
from werkzeug import escape, unescape

from zine.api import get_request, get_application, url_for, db, _
from zine.models import Post, Comment
from zine.utils.exceptions import UserException
from zine.utils.xml import XMLRPC, strip_tags
from zine.utils.net import open_url, NetException


_title_re = re.compile(r'<title>(.*?)</title>(?i)')
_pingback_re = re.compile(r'<link rel="pingback" href="([^"]+)" ?/?>(?i)')
_chunk_re = re.compile(r'\n\n|<(?:p|div|h\d)[^>]*>')


class PingbackError(UserException):
    """Raised if the remote server caused an exception while pingbacking.
    This is not raised if the pingback function is unable to locate a
    remote server.
    """

    _ = lambda x: x
    default_messages = {
        16: _(u'source URL does not exist'),
        17: _(u'The source URL does not contain a link to the target URL'),
        32: _(u'The specified target URL does not exist'),
        33: _(u'The specified target URL cannot be used as a target'),
        48: _(u'The pingback has already been registered'),
        49: _(u'Access Denied')
    }
    del _

    def __init__(self, fault_code, internal_message=None):
        UserException.__init__(self)
        self.fault_code = fault_code
        self._internal_message = internal_message

    def as_fault(self):
        """Return the pingback errors XMLRPC fault."""
        return Fault(self.fault_code, self.internal_message or
                     'unknown server error')

    @property
    def ignore_silently(self):
        """If the error can be ignored silently."""
        return self.fault_code in (17, 33, 48, 49)

    @property
    def means_missing(self):
        """If the error means that the resource is missing or not
        accepting pingbacks.
        """
        return self.fault_code in (32, 33)

    @property
    def internal_message(self):
        if self._internal_message is not None:
            return self._internal_message
        return self.default_messages.get(self.fault_code) or 'server error'

    @property
    def message(self):
        msg = self.default_messages.get(self.fault_code)
        if msg is not None:
            return _(msg)
        return _(u'An unknown server error (%s) occurred') % self.fault_code


def pingback(source_uri, target_uri):
    """Try to notify the server behind `target_uri` that `source_uri`
    points to `target_uri`.  If that fails an `PingbackError` is raised.
    """
    try:
        response = open_url(target_uri)
    except:
        raise PingbackError(32)

    try:
        pingback_uri = response.headers['X-Pingback']
    except KeyError:
        match = _pingback_re.search(response.data)
        if match is None:
            raise PingbackError(33)
        pingback_uri = unescape(match.group(1))

    rpc = ServerProxy(pingback_uri)
    try:
        return rpc.pingback.ping(source_uri, target_uri)
    except Fault, e:
        raise PingbackError(e.faultCode)
    except:
        raise PingbackError(32)


def handle_pingback_request(source_uri, target_uri):
    """This method is exported via XMLRPC as `pingback.ping` by the
    pingback API.
    """
    app = get_application()

    # next we check if the source URL does indeed exist
    try:
        url = urllib2.urlopen(source_uri)
    except urllib2.HTTPError:
        raise Fault(16, 'The source URL does not exist.')

    # we only accept pingbacks for links below our blog URL
    blog_url = app.cfg['blog_url']
    if not blog_url.endswith('/'):
        blog_url += '/'
    if not target_uri.startswith(blog_url):
        raise Fault(32, 'The specified target URL does not exist.')
    path_info = target_uri[len(blog_url):]
    handler = endpoint = values = None

<<<<<<< HEAD
=======
    # next we check if the source URL does indeed exist
    try:
        response = open_url(source_uri)
    except NetException, e:
        raise Fault(16, 'The source URL does not exist.')

    # now it's time to look up our url endpoint for the target uri.
    # if we have one we check if that endpoint is listening for pingbacks.
>>>>>>> 4239034c
    while 1:
        try:
            endpoint, values = app.url_adapter.match(path_info)
        except RequestRedirect, e:
            path_info = e.new_url[len(blog_url):]
        except NotFound, e:
            break
        else:
            if endpoint in app.pingback_endpoints:
                handler = app.pingback_endpoints[endpoint]

    # if we have an endpoint based handler use that one first
    raise_later = None
    if handler is not None:
        try:
            handler(url, target_uri, **values)
        except PingbackError, e:
            raise_later = e

    # if the handler was none or an acception happend in the
    if handler is None or (raise_later is not None and
                           raise_later.means_missing):
        for handler in app.pingback_url_handlers:
            try:
                if handler(url, target_uri, path_info):
                    raise_later = None
                    break
            except PingbackError, e:
                raise_later = e
                # fatal error, abort
                if not raise_later.means_missing:
                    break
        else:
            raise_later = PingbackError(33)

<<<<<<< HEAD
    # now if we have an exception raise it as XMLRPC fault
    if raise_later is not None:
        raise raise_later.as_fault()
=======
    # the handler can still decide not to support pingbacks and return a
    # fault code and fault message as tuple.  otherwise none.
    try:
        rv = handler(response, target_uri, **values)
        if rv is not None:
            raise Fault(*rv)
    finally:
        response.close()
>>>>>>> 4239034c

    # return some debug info
    return u'\n'.join((
        'endpoint: %r',
        'values: %r',
        'path_info: %r',
        'source_uri: %s',
        'target_uri: %s',
        'handler: %r'
    )) % (endpoint, values, path_info, source_uri, target_uri, handler)


def get_excerpt(response, url_hint, body_limit=1024 * 512):
    """Get an excerpt from the given `response`.  `url_hint` is the URL
    which will be used as anchor for the excerpt.  The return value is a
    tuple in the form ``(title, body)``.  If one of the two items could
    not be calculated it will be `None`.
    """
    if isinstance(response, basestring):
        response = open_url(response)
    contents = response.data[:body_limit]
    title_match = _title_re.search(contents)
    title = title_match and strip_tags(title_match.group(1)) or None

    link_re = re.compile(r'<a[^>]+?"\s*%s\s*"[^>]*>(.*?)</a>(?is)' %
                         re.escape(url_hint))
    for chunk in _chunk_re.split(contents):
        match = link_re.search(chunk)
        if not match:
            continue
        before = chunk[:match.start()]
        after = chunk[match.end():]
        raw_body = '%s\0%s' % (strip_tags(before).replace('\0', ''),
                               strip_tags(after).replace('\0', ''))
        body_match = re.compile(r'(?:^|\b)(.{0,120})\0(.{0,120})(?:\b|$)') \
                       .search(raw_body)
        if body_match:
            break
    else:
        return title, None

    before, after = body_match.groups()
    link_text = strip_tags(match.group(1))
    if len(link_text) > 60:
        link_text = link_text[:60] + u' …'

    bits = before.split()
    bits.append(link_text)
    bits.extend(after.split())
    return title, u'[…] %s […]' % u' '.join(bits)


def inject_header(f):
    """Decorate a view function with this function to automatically set the
    `X-Pingback` header if the status code is 200.
    """
    def oncall(*args, **kwargs):
        rv = f(*args, **kwargs)
        if rv.status_code == 200:
            rv.headers['X-Pingback'] = url_for('services/pingback',
                                               _external=True)
        return rv
    oncall.__name__ = f.__name__
    oncall.__module__ = f.__module__
    oncall.__doc__ = f.__doc__
    return oncall


<<<<<<< HEAD
def pingback_post(url_info, target_uri, slug):
    """This is the pingback handler for posts."""
    post = Post.query.filter_by(slug=slug).first()
    if post is None:
        return False

=======
def pingback_post(response, target_uri, year, month, day, slug):
    """This is the pingback handler for `zine.views.blog.show_post`."""
    post = Post.query.get_by_timestamp_and_slug(year, month, day, slug)
>>>>>>> 4239034c
    if post is None or not post.pings_enabled:
        raise PingbackError(33, 'no such post')
    elif not post.can_read():
<<<<<<< HEAD
        raise PingbackError(49, 'access denied')
    title, excerpt = get_excerpt(url_info, target_uri)
=======
        return 49, 'access denied'
    title, excerpt = get_excerpt(response, target_uri)
>>>>>>> 4239034c
    if not title:
        raise PingbackError(17, 'no title provided')
    elif not excerpt:
        raise PingbackError(17, 'no useable link to target')
    old_pingback = Comment.query.filter(
        (Comment.is_pingback == True) &
        (Comment.www == response.url)
    ).first()
    if old_pingback:
<<<<<<< HEAD
        raise PingbackError(48, 'pingback has already been registered')
    Comment(post, title, excerpt, '', url_info.url, is_pingback=True,
            submitter_ip=get_request().remote_addr, parser='text')
=======
        return 48, 'pingback has already been registered'
    excerpt = escape(excerpt)
    Comment(post, title, '', response.url, u'<p>%s</p>' % escape(excerpt),
            is_pingback=True, submitter_ip=get_request().remote_addr,
            parser='plain')
>>>>>>> 4239034c
    db.commit()
    return True


# the pingback service the application registers on creation
service = XMLRPC()
service.register_function(handle_pingback_request, 'pingback.ping')

# a dict of default pingback endpoints (non plugin endpoints)
# these are used as defaults for pingback endpoints on startup
endpoints = {}

# a dict of default pingback URL handlers (non plugin handlers)
# that are called one after another to find out if a yet unhandled
# URL reacts to pingbacks.
url_handlers = [pingback_post]<|MERGE_RESOLUTION|>--- conflicted
+++ resolved
@@ -131,7 +131,7 @@
 
     # next we check if the source URL does indeed exist
     try:
-        url = urllib2.urlopen(source_uri)
+        response = open_url(source_uri)
     except urllib2.HTTPError:
         raise Fault(16, 'The source URL does not exist.')
 
@@ -144,17 +144,6 @@
     path_info = target_uri[len(blog_url):]
     handler = endpoint = values = None
 
-<<<<<<< HEAD
-=======
-    # next we check if the source URL does indeed exist
-    try:
-        response = open_url(source_uri)
-    except NetException, e:
-        raise Fault(16, 'The source URL does not exist.')
-
-    # now it's time to look up our url endpoint for the target uri.
-    # if we have one we check if that endpoint is listening for pingbacks.
->>>>>>> 4239034c
     while 1:
         try:
             endpoint, values = app.url_adapter.match(path_info)
@@ -170,7 +159,7 @@
     raise_later = None
     if handler is not None:
         try:
-            handler(url, target_uri, **values)
+            handler(response, target_uri, **values)
         except PingbackError, e:
             raise_later = e
 
@@ -179,7 +168,7 @@
                            raise_later.means_missing):
         for handler in app.pingback_url_handlers:
             try:
-                if handler(url, target_uri, path_info):
+                if handler(response, target_uri, path_info):
                     raise_later = None
                     break
             except PingbackError, e:
@@ -190,20 +179,9 @@
         else:
             raise_later = PingbackError(33)
 
-<<<<<<< HEAD
     # now if we have an exception raise it as XMLRPC fault
     if raise_later is not None:
         raise raise_later.as_fault()
-=======
-    # the handler can still decide not to support pingbacks and return a
-    # fault code and fault message as tuple.  otherwise none.
-    try:
-        rv = handler(response, target_uri, **values)
-        if rv is not None:
-            raise Fault(*rv)
-    finally:
-        response.close()
->>>>>>> 4239034c
 
     # return some debug info
     return u'\n'.join((
@@ -272,28 +250,17 @@
     return oncall
 
 
-<<<<<<< HEAD
-def pingback_post(url_info, target_uri, slug):
+def pingback_post(response, target_uri, slug):
     """This is the pingback handler for posts."""
     post = Post.query.filter_by(slug=slug).first()
     if post is None:
         return False
 
-=======
-def pingback_post(response, target_uri, year, month, day, slug):
-    """This is the pingback handler for `zine.views.blog.show_post`."""
-    post = Post.query.get_by_timestamp_and_slug(year, month, day, slug)
->>>>>>> 4239034c
     if post is None or not post.pings_enabled:
         raise PingbackError(33, 'no such post')
     elif not post.can_read():
-<<<<<<< HEAD
         raise PingbackError(49, 'access denied')
-    title, excerpt = get_excerpt(url_info, target_uri)
-=======
-        return 49, 'access denied'
     title, excerpt = get_excerpt(response, target_uri)
->>>>>>> 4239034c
     if not title:
         raise PingbackError(17, 'no title provided')
     elif not excerpt:
@@ -303,17 +270,9 @@
         (Comment.www == response.url)
     ).first()
     if old_pingback:
-<<<<<<< HEAD
         raise PingbackError(48, 'pingback has already been registered')
-    Comment(post, title, excerpt, '', url_info.url, is_pingback=True,
+    Comment(post, title, excerpt, '', response.url, is_pingback=True,
             submitter_ip=get_request().remote_addr, parser='text')
-=======
-        return 48, 'pingback has already been registered'
-    excerpt = escape(excerpt)
-    Comment(post, title, '', response.url, u'<p>%s</p>' % escape(excerpt),
-            is_pingback=True, submitter_ip=get_request().remote_addr,
-            parser='plain')
->>>>>>> 4239034c
     db.commit()
     return True
 
