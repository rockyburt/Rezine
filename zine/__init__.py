--- conflicted
+++ resolved
@@ -24,11 +24,7 @@
     :copyright: (c) 2009 by the Zine Team, see AUTHORS for more details.
     :license: BSD, see LICENSE for more details.
 """
-<<<<<<< HEAD
-__version__ = '0.1.3-dev'
-=======
 __version__ = '0.2-dev'
->>>>>>> 2c0adaed
 __url__ = 'http://zine.pocoo.org/'
 
 
