--- conflicted
+++ resolved
@@ -1019,13 +1019,9 @@
 db.mapper(User, users, properties={
     'id':               users.c.user_id,
     'display_name':     db.synonym('_display_name', map_column=True),
-<<<<<<< HEAD
     'posts':            db.dynamic_loader(Post,
                                           backref=db.backref('author', lazy=False),
-=======
-    'posts':            db.dynamic_loader(Post, backref='author',
                                           query_class=PostQuery,
->>>>>>> cea3b458
                                           cascade='all, delete, delete-orphan'),
     'comments':         db.dynamic_loader(Comment,
                                           backref=db.backref('user', lazy=False),
@@ -1037,12 +1033,8 @@
 })
 db.mapper(Group, groups, properties={
     'id':               groups.c.group_id,
-<<<<<<< HEAD
     'users':            db.dynamic_loader(User, backref=db.backref('groups', lazy=True),
-=======
-    'users':            db.dynamic_loader(User, backref='groups',
                                           query_class=UserQuery,
->>>>>>> cea3b458
                                           secondary=group_users),
     '_privileges':      db.relation(_Privilege, lazy=True,
                                     secondary=group_privileges,
