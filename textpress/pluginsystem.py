--- conflicted
+++ resolved
@@ -14,7 +14,7 @@
     admin panel.  You can easily create .plugin files yourself.  Just finish
     the plugin and open the textpress shell::
 
-        >> app.plugins['<name of the plugin>'].dump('/target/filename.plugin')
+        >>> app.plugins['<name of the plugin>'].dump('/target/filename.plugin')
 
     This will save the plugin as `.plugin` package. The preferred filename
     for templates is `<DISPLAY_NAME_WITHOUT_SPACES>-<VERSION>.plugin`.  So if
@@ -513,14 +513,7 @@
         Plugins listed here won't be loaded automaticly.
         """
         depends = self.metadata.get('depends', '').strip()
-<<<<<<< HEAD
         return filter(None, [x.strip() for x in depends.split(',')])
-=======
-        if depends:
-            return [x.strip() for x in depends.split(',')]
-        else:
-            return ''
->>>>>>> 2253957e
 
     def setup(self):
         """Setup the plugin."""
