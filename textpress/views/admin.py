--- conflicted
+++ resolved
@@ -29,19 +29,12 @@
      COMMENT_BLOCKED_USER, COMMENT_BLOCKED_SPAM
 from textpress.database import comments as comment_table, posts, \
      post_tags, post_links
-<<<<<<< HEAD
 from textpress.utils import is_valid_email, is_valid_url, \
      get_version_info, can_build_eventmap, build_eventmap, \
-     make_hidden_fields, dump_json, load_json, flash, CSRFProtector, \
-     IntelligentRedirect, Pagination
+     make_hidden_fields, dump_json, load_json, flash, get_slug, \
+	 CSRFProtector, IntelligentRedirect, Pagination
 from textpress.i18n import parse_datetime, format_datetime, \
      list_timezones, has_timezone, list_languages, has_language
-=======
-from textpress.utils import parse_datetime, format_datetime, \
-     is_valid_email, is_valid_url, get_version_info, can_build_eventmap, \
-     build_eventmap, make_hidden_fields, dump_json, load_json, flash, \
-     CSRFProtector, IntelligentRedirect, TIMEZONES, Pagination, gen_slug
->>>>>>> 6330840b
 from textpress.importers import list_import_queue, load_import_dump, \
      delete_import_dump, perform_import
 from textpress.pluginsystem import install_package, InstallationError, \
